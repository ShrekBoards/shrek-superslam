use std::collections::HashMap;
use std::fs;
use std::fs::File;
use std::io::Write;
use std::path::Path;

use crate::compression::{compress, decompress};
use crate::console::Console;
use crate::errors::Error;
use crate::master_dir::{MasterDir, MasterDirEntry};

/// Structure representing the MASTER.DAT file, which contains all of the
/// compressed files for Shrek SuperSlam.
pub struct MasterDat {
    /// Mapping of the filenames within the MASTER.DAT to the compressed file data
    files: HashMap<String, Vec<u8>>,

    /// The associated MASTER.DIR file
    master_dir: MasterDir,
}

impl MasterDat {
    /// Returns a new empty `MasterDat` object for the given `console`.
    ///
    /// # Example
    ///
    /// ```
    /// use shrek_superslam::{Console, MasterDat};
    ///
    /// let master_dat = MasterDat::new(Console::PC);
    /// ```
    pub fn new(console: Console) -> MasterDat {
        MasterDat {
            files: HashMap::new(),
            master_dir: MasterDir::new(console),
        }
    }

    /// Load an existing MASTER.DAT from the bytes that make up the file, using
    /// the given `master_dir` file for the mapping.
    pub fn from_bytes(master_dat: &[u8], master_dir: MasterDir) -> MasterDat {
        // Iterate over the entries within the associated MASTER.DIR, and use it
        // to read out each compressed file from the MASTER.DAT
        let mut files: HashMap<String, Vec<u8>> = HashMap::new();
        for entry in &master_dir.entries {
            let o = entry.offset as usize;
            let file = master_dat[o..o + entry.comp_size as usize].to_owned();
            files.insert(entry.name.trim_end_matches(char::from(0)).to_owned(), file);
        }

        MasterDat { files, master_dir }
    }

    /// Load an existing MASTER.DAT file from the given `path`, using the given
    /// `master_dir` file.
    ///
    /// # Errors
    ///
    /// Returns an `Err(std::io::Error)` if there is an error reading the file.
    ///
    /// # Example
    ///
    /// ```no_run
    /// use std::path::Path;
    /// use shrek_superslam::{Console, MasterDat, MasterDir};
    ///
    /// let master_dir = MasterDir::from_file(Path::new("MASTER.DIR"), Console::PC).unwrap();
    /// let master_dat = MasterDat::from_file(Path::new("MASTER.DAT"), master_dir).unwrap();
    /// ```
    pub fn from_file(path: &Path, master_dir: MasterDir) -> Result<MasterDat, Error> {
        // Read all of the file to a byte array
        match fs::read(&path) {
            // Parse the bytes to a MasterDir object
            Ok(file_contents) => Ok(MasterDat::from_bytes(&file_contents, master_dir)),
            Err(io_err) => Err(Error::FileError(io_err)),
        }
    }

    /// Add a new file at the given `path` with the given `data` to the
    /// MASTER.DAT.
    ///
    /// # Example
    ///
    /// ```
    /// use shrek_superslam::{Console, MasterDat};
    ///
    /// let mut master_dat = MasterDat::new(Console::PC);
    /// master_dat.add_file("data\\test.dds".to_string(), &Vec::new());
    /// ```
    pub fn add_file(&mut self, path: String, data: &[u8]) {
        // Compress the file
        let compressed = compress(data);

        // Create an entry for the file in the MASTER.DAT. The offset of the
        // file within the MASTER.DAT (which is a field in the MASTER.DIR) is
        // determined by the sum of all the padded sizes of the current files.
        let offset = self
            .files
            .values()
            .fold(0, |acc, x| acc + padded_size(x.len()));
        self.master_dir.entries.push(MasterDirEntry {
            offset: offset as u32,
            decomp_size: data.len() as u32,
            comp_size: compressed.len() as u32,
            name: path.clone(),
        });

        // Add the compressed file to the MASTER.DAT
        self.files.insert(path, compress(data));
    }

    /// Returns the compressed file at the given `path` in the MASTER.DAT if
    /// it exists.
    ///
    /// # Example
    ///
    /// ```no_run
    /// use std::path::Path;
    /// use shrek_superslam::{Console, MasterDat, MasterDir};
    ///
    /// let master_dir = MasterDir::from_file(Path::new("MASTER.DIR"), Console::PC).unwrap();
    /// let master_dat = MasterDat::from_file(Path::new("MASTER.DAT"), master_dir).unwrap();
    /// let compressed_file = master_dat.compressed_file("data\\players\\shrek\\player.db.bin").unwrap();
    /// ```
    pub fn compressed_file(&self, path: &str) -> Option<Vec<u8>> {
        self.files.get(path).cloned()
    }

    /// Returns the decompressed file at the given `path` in the MASTER.DAT if
    /// it exists.
    ///
    /// # Example
    ///
    /// ```no_run
    /// use std::path::Path;
    /// use shrek_superslam::{Console, MasterDat, MasterDir};
    ///
    /// let master_dir = MasterDir::from_file(Path::new("MASTER.DIR"), Console::PC).unwrap();
    /// let master_dat = MasterDat::from_file(Path::new("MASTER.DAT"), master_dir).unwrap();
    /// let decompressed_file = master_dat.decompressed_file("data\\players\\shrek\\player.db.bin").unwrap();
    /// ```
    pub fn decompressed_file(&self, path: &str) -> Option<Vec<u8>> {
        self.files.get(path).map(|bytes| decompress(&bytes))
    }

    /// Returns the filenames within the MASTER.DAT file.
    ///
    /// # Example
    ///
    /// ```no_run
    /// # use std::path::Path;
    /// # use shrek_superslam::{Console, MasterDat, MasterDir};
    /// #
    /// # let master_dir = MasterDir::from_file(Path::new("MASTER.DIR"), Console::PC).unwrap();
    /// let master_dat = MasterDat::from_file(Path::new("MASTER.DAT"), master_dir).unwrap();
    /// for filename in master_dat.files() {
    ///     let decompressed_file = master_dat.decompressed_file(&filename).unwrap();
    ///     println!("{} decompressed size {}", filename, decompressed_file.len());
    /// }
    /// ```
    pub fn files(&self) -> Vec<String> {
        self.files.keys().cloned().collect()
    }

    /// Returns the raw bytes of the MASTER.DAT file and its associated MASTER.DIR.
    ///
    /// # Remarks
    ///
    /// The returned tuple contains the MASTER.DAT first, then the MASTER.DIR bytes.
    ///
    /// # Example
    ///
    /// ```no_run
    /// use shrek_superslam::{Console, MasterDat};
    ///
    /// let mut master_dat = MasterDat::new(Console::PC);
    /// master_dat.add_file("data\\test.dds".to_string(), &Vec::new());
    /// let (master_dat_bytes, master_dir_bytes) = master_dat.to_bytes();
    /// ```
<<<<<<< HEAD
    pub fn to_bytes(&self) -> Result<(Vec<u8>, Vec<u8>), Error> {
        let mut master_dat_bytes = vec!();
=======
    pub fn to_bytes(&self) -> (Vec<u8>, Vec<u8>) {
        let mut master_dat_bytes = vec![];
>>>>>>> 4e7b4fd2
        for master_dir_entry in &self.master_dir.entries {
            let trimmed = master_dir_entry.name.trim_end_matches(char::from(0));
            master_dat_bytes.extend(&pad(self.files.get(trimmed).unwrap()));
        }

        Ok((master_dat_bytes, self.master_dir.to_bytes()?))
    }

    /// Update a file located at `path` contained within the MASTER.DAT with
    /// the new supplied `data`.
    ///
    /// # Notes
    ///
    /// Currently, the size new `data` must be the same size as the file it is
    /// replacing.
    ///
    /// # Errors
    ///
    /// Gives an `Err(usize)` with the size of the file being replaced, if the
    /// size of the supplied `data` does not match.
    ///
    /// # Example
    ///
    /// ```no_run
    /// use std::path::Path;
    /// use shrek_superslam::{Console, MasterDat, MasterDir};
    /// use shrek_superslam::classes::attacks::AttackMoveType;
    /// use shrek_superslam::files::Bin;
    ///
    /// // Read the MASTER.DAT and MASTER.DIR pair
    /// let mut master_dir = MasterDir::from_file(Path::new("MASTER.DIR"), Console::PC).unwrap();
    /// let mut master_dat = MasterDat::from_file(Path::new("MASTER.DAT"), master_dir).unwrap();
    ///
    /// // Parse the Shrek character player.db.bin file, and get the last attack
    /// let mut bin = Bin::new(
    ///     master_dat.decompressed_file("data\\players\\shrek\\player.db.bin").unwrap(),
    ///     Console::PC
    /// );
    /// let mut attacks = bin.get_all_objects_of_type::<AttackMoveType>();
    /// let (offset, mut attack) = attacks.pop().unwrap();
    ///
    /// // Modify the contents of the attack
    /// attack.damage1 = 100.0;
    ///
    /// // Write the new attack back to the .bin file
    /// bin.overwrite_object(offset, &attack);
    ///
    /// // Write the updated .bin file back to the MASTER.DAT
    /// master_dat.update_file("data\\players\\shrek\\player.db.bin", bin.raw()).unwrap();
    ///
    /// // Write the updated MASTER.DAT and MASTER.DIR pair to disk
    /// master_dat.write(Path::new("MASTER.DAT"), Path::new("MASTER.DIR"));
    ///
    /// // We have now overwritten the damage of Shrek's last attack!
    /// ```
    pub fn update_file(&mut self, path: &str, data: &[u8]) -> Result<(), usize> {
        // Ensure the file to replace exists in the first place
        let existing_length = match self.decompressed_file(path) {
            Some(f) => f.len(),
            _ => 0,
        };

        // Ensure the filesize of the new file is the same as the old
        if data.len() != existing_length {
            return Err(existing_length);
        }

        // Since our compression algorithm is not a perfect recreation of the
        // original, we will need to update the MASTER.DIR's record of the
        // compressed size too
        let compressed = compress(data);
        if let Some(e) = self
            .master_dir
            .entries
            .iter_mut()
            .find(|e| e.name.trim_end_matches(char::from(0)) == path)
        {
            e.comp_size = compressed.len() as u32;

            // Having updated the size of this entry, the offsets to all
            // subsequent entries will now be invalidated, as the new file
            // is larger and will take up more space. We therefore recalculate
            // each offset (it's easier to redo them all)
            let mut total_size: u32 = 0;
            for entry in self.master_dir.entries.iter_mut() {
                entry.offset = total_size;
                total_size += padded_size(entry.comp_size as usize) as u32;
            }
        }

        // Update the contents of the existing file
        self.files.insert(path.to_string(), compress(data));

        Ok(())
    }

    /// Write the MASTER.DAT to the `path` given, and its paired MASTER.DIR to
    /// the given `master_dir_path`.
    ///
    /// # Errors
    ///
    /// Returns an error if there is a problem writing to either file.
    ///
    /// # Example
    ///
    /// ```no_run
    /// use std::path::Path;
    /// use shrek_superslam::{Console, MasterDat};
    ///
    /// let mut master_dat = MasterDat::new(Console::PC);
    /// master_dat.add_file("data\\test.dds".to_string(), &Vec::new());
    /// master_dat.write(Path::new("MASTER.DAT"), Path::new("MASTER.DIR"));
    /// ```
    pub fn write(&self, path: &Path, master_dir_path: &Path) -> Result<(), Error> {
        let (master_dat_bytes, master_dir_bytes) = self.to_bytes()?;

        // Write the MASTER.DAT
        let mut master_dat_outfile = File::create(path)?;
        master_dat_outfile.write_all(&master_dat_bytes)?;

        // Write the MASTER.DIR
        let mut master_dir_outfile = File::create(master_dir_path)?;
        master_dir_outfile.write_all(&master_dir_bytes)?;

        Ok(())
    }
}

/// Get the padded size of a compressed file
///
/// # Parameters
///
/// - `size`: The size of the compressed file in bytes
///
/// # Returns
///
/// The size the compressed file would be after padding in the MASTER.DAT
const fn padded_size(size: usize) -> usize {
    size + (2048 - (size % 2048))
}

/// Pads a compressed file from the MASTER.DAT
///
/// # Parameters
///
/// - `data`: The bytes to pad
///
/// # Returns
///
/// The padded bytes
fn pad(data: &[u8]) -> Vec<u8> {
    const PADDING: [u8; 4] = [b'S', b'H', b'A', b'B'];

    let mut padded: Vec<u8> = vec![];
    padded.extend(data);
    padded.extend(
        PADDING
            .iter()
            .cycle()
            .take(padded_size(data.len()) - data.len()),
    );

    padded
}<|MERGE_RESOLUTION|>--- conflicted
+++ resolved
@@ -177,13 +177,8 @@
     /// master_dat.add_file("data\\test.dds".to_string(), &Vec::new());
     /// let (master_dat_bytes, master_dir_bytes) = master_dat.to_bytes();
     /// ```
-<<<<<<< HEAD
     pub fn to_bytes(&self) -> Result<(Vec<u8>, Vec<u8>), Error> {
-        let mut master_dat_bytes = vec!();
-=======
-    pub fn to_bytes(&self) -> (Vec<u8>, Vec<u8>) {
         let mut master_dat_bytes = vec![];
->>>>>>> 4e7b4fd2
         for master_dir_entry in &self.master_dir.entries {
             let trimmed = master_dir_entry.name.trim_end_matches(char::from(0));
             master_dat_bytes.extend(&pad(self.files.get(trimmed).unwrap()));
